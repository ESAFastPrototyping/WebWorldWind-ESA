--- conflicted
+++ resolved
@@ -30,28 +30,16 @@
     "build/dist/worldwind.min.js"
   ],
   "devDependencies": {
-<<<<<<< HEAD
-    "grunt": "^1.0.3",
-    "grunt-contrib-clean": "^1.1.0",
-    "grunt-contrib-compress": "^1.4.3",
-=======
     "grunt": "^1.0.4",
     "grunt-contrib-clean": "^2.0.0",
->>>>>>> b3e64ebc
     "grunt-contrib-copy": "^1.0.0",
     "grunt-contrib-requirejs": "^1.0.0",
     "grunt-jsdoc": "^2.3.0",
     "grunt-karma": "^3.0.1",
-<<<<<<< HEAD
-    "jasmine-core": "^2.99.1",
-    "karma": "^4.0.0",
-    "karma-chrome-launcher": "^2.0.0",
-=======
     "grunt-zip": "^0.18.2",
     "jasmine-core": "^3.3.0",
     "karma": "^4.0.1",
     "karma-chrome-launcher": "^2.2.0",
->>>>>>> b3e64ebc
     "karma-htmlfile-reporter": "^0.3.8",
     "karma-jasmine": "^1.1.2",
     "karma-junit-reporter": "^1.2.0",
