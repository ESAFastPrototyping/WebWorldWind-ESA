--- conflicted
+++ resolved
@@ -1,4 +1,3 @@
-<<<<<<< HEAD
 # Web WorldWind (ESA Custom Build)
 
 This is a custom build of Web WorldWind, which includes features not yet part of an official release from the project.
@@ -19,52 +18,6 @@
 - Various improvements and bug fixes
 
 If you are new to Web WorldWind, please start with the official release and documentation at https://worldwind.arc.nasa.gov/web/
-=======
-<img src="https://worldwind.arc.nasa.gov/img/nasa-logo.svg" height="100"/>
-
-# Web WorldWind
-
-```
-WorldWind team would like to inform you that starting April 5, 2019, NASA WorldWind project will be
-suspended. All the WorldWind servers providing elevation and imagery will be unavailable. While you
-can still download the SDKs from GitHub, there will be no technical support. If you have questions
-and/or concerns, please feel free to email at:
-
-worldwind-info@lists.nasa.gov
-```
-
-[![Build Status](https://travis-ci.com/NASAWorldWind/WebWorldWind.svg?branch=develop)](https://travis-ci.com/NASAWorldWind/WebWorldWind)
-
-3D virtual globe API in JavaScript for the web, developed by NASA. The European Space Agency has provided valuable
-contributions to this platform since 2015. Web WorldWind provides a geographic context, complete with terrain, and a
-collection for shapes for displaying and interacting with geographic or geo-located information in 3D and 2D in any
-modern web browser. High-resolution terrain and imagery is retrieved from remote servers automatically as needed, while
-enabling developers to include their own custom terrain and imagery.
-
-- [worldwind.arc.nasa.gov](https://worldwind.arc.nasa.gov) has setup instructions, developers guides, API documentation and more
-- [Forum](https://forum.worldwindcentral.com) provides help from the WorldWind community
-- [WebStorm](https://www.jetbrains.com/webstorm) is used by the NASA WorldWind development team
-
-## Get Started
-
-The Web WorldWind [Developer's Guide](https://worldwind.arc.nasa.gov/web) has a complete description of Web WorldWind's
-functionality. You'll also find there links to many Web WorldWind resources, including a user guide. The latest
-Web WorldWind release provides many simple examples showing how to use all of Web WorldWind's functionality.
-
-## Building
-
-[Install NodeJS](https://nodejs.org). The build is known to work with Node.js 10.15.3 LTS and 11.12.0.
-
-- `npm install` downloads WorldWind's dependencies
-
-- `npm run build` builds everything
-
-- `npm run doc` generates the WorldWind API documentation
-
-- `npm run test` runs WorldWind's unit tests
-
-- `npm run test:watch` automatically runs WorldWind's unit tests when source code changes
->>>>>>> b3e64ebc
 
 ## License
 
