/*
 * Copyright (C) 2014 United States Government as represented by the Administrator of the
 * National Aeronautics and Space Administration. All Rights Reserved.
 */
/**
 * @version $Id: WorldWind.js 3418 2015-08-22 00:17:05Z tgaskins $
 */
define([ // PLEASE KEEP ALL THIS IN ALPHABETICAL ORDER BY MODULE NAME (not directory name).
        './error/AbstractError',
        './geom/Angle',
        './shapes/Annotation',
        './shapes/AnnotationAttributes',
        './error/ArgumentError',
        './layer/AtmosphereLayer',
        './shaders/AtmosphereProgram',
        './shaders/BasicProgram',
        './shaders/BasicTextureProgram',
        './util/BasicTimeSequence',
        './layer/BingAerialLayer',
        './layer/BingAerialWithLabelsLayer',
        './layer/BingRoadsLayer',
        './layer/BingWMSLayer',
        './layer/BlueMarbleLayer',
        './layer/BMNGLandsatLayer',
        './layer/BMNGLayer',
        './layer/BMNGOneImageLayer',
        './geom/BoundingBox',
        './gesture/ClickRecognizer',
        './formats/collada/ColladaLoader',
        './util/Color',
        './shapes/Compass',
        './layer/CompassLayer',
        './layer/CoordinatesDisplayLayer',
        './util/Date',
        './layer/DigitalGlobeTiledImageLayer',
        './gesture/DragRecognizer',
        './render/DrawContext',
        './globe/EarthElevationModel',
        './globe/EarthRestElevationModel',
        './globe/ElevationModel',
        './util/Font',
        './util/FrameStatistics',
        './layer/FrameStatisticsLayer',
        './render/FramebufferTexture',
        './render/FramebufferTile',
        './render/FramebufferTileController',
        './geom/Frustum',
        './shapes/GeographicMesh',
        './projections/GeographicProjection',
        './shapes/GeographicText',
        './formats/geojson/GeoJSONParser',
        './formats/geotiff/GeoTiffReader',
        './gesture/GestureRecognizer',
        './globe/Globe',
        './globe/Globe2D',
        './util/GoToAnimator',
        './shaders/GpuProgram',
        './cache/GpuResourceCache',
        './shaders/GpuShader',
        './shaders/GroundProgram',
        './util/HighlightController',
        './formats/kml/util/ImagePyramid',
        './util/ImageSource',
        './render/ImageTile',
        './util/Insets',
        './formats/kml/util/ItemIcon',
        './formats/kml/KmlAbstractView',
        './formats/kml/styles/KmlBalloonStyle',
        './formats/kml/KmlCamera',
        './formats/kml/styles/KmlColorStyle',
        './formats/kml/features/KmlContainer',
        './formats/kml/features/KmlDocument',
        './formats/kml/KmlElements',
        './formats/kml/features/KmlFeature',
        './formats/kml/KmlFile',
        './formats/kml/features/KmlFolder',
        './formats/kml/geom/KmlGeometry',
        './formats/kml/features/KmlGroundOverlay',
        './formats/kml/KmlIcon',
        './formats/kml/styles/KmlIconStyle',
        './formats/kml/styles/KmlLabelStyle',
        './formats/kml/KmlLatLonAltBox',
        './formats/kml/KmlLatLonBox',
        './formats/kml/KmlLatLonQuad',
        './formats/kml/geom/KmlLinearRing',
        './formats/kml/geom/KmlLineString',
        './formats/kml/styles/KmlLineStyle',
        './formats/kml/KmlLink',
        './formats/kml/styles/KmlListStyle',
        './formats/kml/KmlLocation',
        './formats/kml/KmlLod',
        './formats/kml/KmlLookAt',
        './formats/kml/geom/KmlMultiGeometry',
        './formats/kml/features/KmlNetworkLink',
        './formats/kml/KmlObject',
        './formats/kml/KmlOrientation',
        './formats/kml/features/KmlOverlay',
        './formats/kml/features/KmlPhotoOverlay',
        './formats/kml/features/KmlPlacemark',
        './formats/kml/geom/KmlPoint',
        './formats/kml/geom/KmlPolygon',
        './formats/kml/styles/KmlPolyStyle',
        './formats/kml/KmlRegion',
        './formats/kml/features/KmlScreenOverlay',
        './formats/kml/styles/KmlStyle',
        './formats/kml/styles/KmlStyleMap',
        './formats/kml/styles/KmlStyleSelector',
        './formats/kml/styles/KmlSubStyle',
        './formats/kml/KmlTimePrimitive',
        './formats/kml/KmlTimeSpan',
        './formats/kml/KmlTimeStamp',
        './formats/kml/features/KmlTour',
        './formats/kml/geom/KmlTrack',
        './layer/LandsatRestLayer',
        './layer/Layer',
        './util/Level',
        './util/LevelRowColumnUrlBuilder',
        './util/LevelSet',
        './geom/Line',
        './geom/Location',
        './util/Logger',
        './navigate/LookAtNavigator',
        './geom/Matrix',
        './cache/MemoryCache',
        './cache/MemoryCacheListener',
        './layer/MercatorTiledImageLayer',
        './navigate/Navigator',
        './navigate/NavigatorState',
        './util/NominatimGeocoder',
        './error/NotYetImplementedError',
        './util/Offset',
        './layer/OpenStreetMapImageLayer',
        './formats/kml/util/Pair',
        './gesture/PanRecognizer',
        './shapes/Path',
        './util/PeriodicTimeSequence',
        './pick/PickedObject',
        './pick/PickedObjectList',
        './gesture/PinchRecognizer',
        './shapes/Placemark',
        './shapes/PlacemarkAttributes',
        './geom/Plane',
        './shapes/Polygon',
        './geom/Position',
        './projections/ProjectionEquirectangular',
        './projections/ProjectionGnomonic',
        './projections/ProjectionMercator',
        './projections/ProjectionPolarEquidistant',
        './projections/ProjectionUPS',
        './projections/ProjectionWgs84',
        './geom/Rectangle',
        './render/Renderable',
        './layer/RenderableLayer',
        './layer/RestTiledImageLayer',
        './gesture/RotationRecognizer',
        './formats/kml/util/Scale',
        './formats/kml/util/Schema',
        './shapes/ScreenImage',
        './shapes/ScreenText',
        './geom/Sector',
        './shapes/ShapeAttributes',
        './formats/shapefile/Shapefile',
        './layer/ShowTessellationLayer',
        './shaders/SkyProgram',
        './shapes/SurfaceImage',
        './shapes/SurfaceCircle',
        './shapes/SurfaceEllipse',
        './shapes/SurfacePolygon',
        './shapes/SurfacePolyline',
        './shapes/SurfaceRectangle',
        './render/SurfaceRenderable',
        './shapes/SurfaceSector',
        './shapes/SurfaceShape',
        './shapes/SurfaceShapeTile',
        './shapes/SurfaceShapeTileBuilder',
        './render/SurfaceTile',
        './render/SurfaceTileRenderer',
        './shaders/SurfaceTileRendererProgram',
        './gesture/TapRecognizer',
        './layer/TectonicPlatesLayer',
        './globe/Terrain',
        './globe/TerrainTile',
        './globe/TerrainTileList',
        './globe/Tessellator',
        './shapes/Text',
        './shapes/TextAttributes',
        './render/TextSupport',
        './render/Texture',
        './render/TextureTile',
        './util/Tile',
        './layer/TiledImageLayer',
        './util/TileFactory',
        './gesture/TiltRecognizer',
<<<<<<< HEAD
=======
        './ogc/TmsCapabilities',
        './layer/TmsLayer',
        './ogc/TmsLayerCapabilities',
>>>>>>> 4fa096b7
        './gesture/Touch',
        './shapes/TriangleMesh',
        './error/UnsupportedOperationError',
        './geom/Vec2',
        './geom/Vec3',
        './layer/ViewControlsLayer',
        './formats/kml/util/ViewVolume',
        './ogc/WmsCapabilities',
        './layer/WmsLayer',
        './ogc/WmsLayerCapabilities',
        './layer/WmsTimeDimensionedLayer',
        './util/WmsUrlBuilder',
        './ogc/WmtsCapabilities',
        './layer/WmtsLayer',
        './ogc/WmtsLayerCapabilities',
        './WorldWindow',
        './util/WWMath',
        './util/WWMessage',
        './util/WWUtil',
        './util/XmlDocument',
        './globe/ZeroElevationModel'],
    function (AbstractError,
              Angle,
              Annotation,
              AnnotationAttributes,
              ArgumentError,
              AtmosphereLayer,
              AtmosphereProgram,
              BasicProgram,
              BasicTextureProgram,
              BasicTimeSequence,
              BingAerialLayer,
              BingAerialWithLabelsLayer,
              BingRoadsLayer,
              BingWMSLayer,
              BlueMarbleLayer,
              BMNGLandsatLayer,
              BMNGLayer,
              BMNGOneImageLayer,
              BoundingBox,
              ClickRecognizer,
              ColladaLoader,
              Color,
              Compass,
              CompassLayer,
              CoordinatesDisplayLayer,
              DateWW,
              DigitalGlobeTiledImageLayer,
              DragRecognizer,
              DrawContext,
              EarthElevationModel,
              EarthRestElevationModel,
              ElevationModel,
              Font,
              FrameStatistics,
              FrameStatisticsLayer,
              FramebufferTexture,
              FramebufferTile,
              FramebufferTileController,
              Frustum,
              GeographicMesh,
              GeographicProjection,
              GeographicText,
              GeoJSONParser,
              GeoTiffReader,
              GestureRecognizer,
              Globe,
              Globe2D,
              GoToAnimator,
              GpuProgram,
              GpuResourceCache,
              GpuShader,
              GroundProgram,
              HighlightController,
              ImagePyramid,
              ImageSource,
              ImageTile,
              Insets,
              ItemIcon,
              KmlAbstractView,
              KmlBalloonStyle,
              KmlColorStyle,
              KmlContainer,
              KmlCamera,
              KmlDocument,
              KmlElements,
              KmlFeature,
              KmlFile,
              KmlFolder,
              KmlGeometry,
              KmlGroundOverlay,
              KmlIcon,
              KmlIconStyle,
              KmlLabelStyle,
              KmlLatLonAltBox,
              KmlLatLonBox,
              KmlLatLonQuad,
              KmlLinearRing,
              KmlLineString,
              KmlLineStyle,
              KmlLink,
              KmlListStyle,
              KmlLocation,
              KmlLod,
              KmlLookAt,
              KmlMultiGeometry,
              KmlNetworkLink,
              KmlObject,
              KmlOrientation,
              KmlOverlay,
              KmlPhotoOverlay,
              KmlPlacemark,
              KmlPoint,
              KmlPolygon,
              KmlPolyStyle,
              KmlRegion,
              KmlScreenOverlay,
              KmlStyle,
              KmlStyleMap,
              KmlStyleSelector,
              KmlSubStyle,
              KmlTimePrimitive,
              KmlTimeSpan,
              KmlTimeStamp,
              KmlTour,
              KmlTrack,
              LandsatRestLayer,
              Layer,
              Level,
              LevelRowColumnUrlBuilder,
              LevelSet,
              Line,
              Location,
              Logger,
              LookAtNavigator,
              Matrix,
              MemoryCache,
              MemoryCacheListener,
              MercatorTiledImageLayer,
              Navigator,
              NavigatorState,
              NominatimGeocoder,
              NotYetImplementedError,
              Offset,
              OpenStreetMapImageLayer,
              Pair,
              PanRecognizer,
              Path,
              PeriodicTimeSequence,
              PickedObject,
              PickedObjectList,
              PinchRecognizer,
              Placemark,
              PlacemarkAttributes,
              Plane,
              Polygon,
              Position,
              ProjectionEquirectangular,
              ProjectionGnomonic,
              ProjectionMercator,
              ProjectionPolarEquidistant,
              ProjectionUPS,
              ProjectionWgs84,
              Rectangle,
              Renderable,
              RenderableLayer,
              RestTiledImageLayer,
              RotationRecognizer,
              Scale,
              Schema,
              ScreenImage,
              ScreenText,
              Sector,
              ShapeAttributes,
              Shapefile,
              ShowTessellationLayer,
              SkyProgram,
              SurfaceImage,
              SurfaceCircle,
              SurfaceEllipse,
              SurfacePolygon,
              SurfacePolyline,
              SurfaceRectangle,
              SurfaceRenderable,
              SurfaceSector,
              SurfaceShape,
              SurfaceShapeTile,
              SurfaceShapeTileBuilder,
              SurfaceTile,
              SurfaceTileRenderer,
              SurfaceTileRendererProgram,
              TapRecognizer,
              TectonicPlatesLayer,
              Terrain,
              TerrainTile,
              TerrainTileList,
              Tessellator,
              Text,
              TextAttributes,
              TextSupport,
              Texture,
              TextureTile,
              Tile,
              TiledImageLayer,
              TileFactory,
              TiltRecognizer,
<<<<<<< HEAD
=======
              TmsCapabilities,
              TmsLayer,
              TmsLayerCapabilities,
>>>>>>> 4fa096b7
              Touch,
              TriangleMesh,
              UnsupportedOperationError,
              Vec2,
              Vec3,
              ViewControlsLayer,
              ViewVolume,
              WmsCapabilities,
              WmsLayer,
              WmsLayerCapabilities,
              WmsTimeDimensionedLayer,
              WmsUrlBuilder,
              WmtsCapabilities,
              WmtsLayer,
              WmtsLayerCapabilities,
              WorldWindow,
              WWMath,
              WWMessage,
              WWUtil,
              XmlDocument,
              ZeroElevationModel) {
        "use strict";
        /**
         * This is the top-level World Wind module. It is global.
         * @exports WorldWind
         * @global
         */
        var WorldWind = {
            /**
             * The World Wind version number.
             * @default "0.0.0"
             * @constant
             */
            VERSION: "0.0.0",

            // PLEASE KEEP THE ENTRIES BELOW IN ALPHABETICAL ORDER
            /**
             * Indicates an altitude mode relative to the globe's ellipsoid.
             * @constant
             */
            ABSOLUTE: "absolute",

            /**
             * Indicates that a redraw callback has been called immediately after a redraw.
             * @constant
             */
            AFTER_REDRAW: "afterRedraw",

            /**
             * Indicates that a redraw callback has been called immediately before a redraw.
             * @constant
             */
            BEFORE_REDRAW: "beforeRedraw",

            /**
             * The BEGAN gesture recognizer state. Continuous gesture recognizers transition to this state from the
             * POSSIBLE state when the gesture is first recognized.
             * @constant
             */
            BEGAN: "began",

            /**
             * The CANCELLED gesture recognizer state. Continuous gesture recognizers may transition to this state from
             * the BEGAN state or the CHANGED state when the touch events are cancelled.
             * @constant
             */
            CANCELLED: "cancelled",

            /**
             * The CHANGED gesture recognizer state. Continuous gesture recognizers transition to this state from the
             * BEGAN state or the CHANGED state, whenever an input event indicates a change in the gesture.
             * @constant
             */
            CHANGED: "changed",

            /**
             * Indicates an altitude mode always on the terrain.
             * @constant
             */
            CLAMP_TO_GROUND: "clampToGround",

            /**
             * The radius of Earth.
             * @constant
             */
            EARTH_RADIUS: 6371e3,

            /**
             * Indicates the cardinal direction east.
             * @constant
             */
            EAST: "east",

            /**
             * The ENDED gesture recognizer state. Continuous gesture recognizers transition to this state from either
             * the BEGAN state or the CHANGED state when the current input no longer represents the gesture.
             * @constant
             */
            ENDED: "ended",

            /**
             * The FAILED gesture recognizer state. Gesture recognizers transition to this state from the POSSIBLE state
             * when the gesture cannot be recognized given the current input.
             * @constant
             */
            FAILED: "failed",

            /**
             * Indicates a great circle path.
             * @constant
             */
            GREAT_CIRCLE: "greatCircle",

            /**
             * Indicates a linear, straight line path.
             * @constant
             */
            LINEAR: "linear",

            /**
             * Indicates a multi-point shape, typically within a shapefile.
             */
            MULTI_POINT: "multiPoint",

            /**
             * Indicates the cardinal direction north.
             * @constant
             */
            NORTH: "north",

            /**
             * Indicates a null shape, typically within a shapefile.
             * @constant
             */
            NULL: "null",

            /**
             * Indicates that the associated parameters are fractional values of the virtual rectangle's width or
             * height in the range [0, 1], where 0 indicates the rectangle's origin and 1 indicates the corner
             * opposite its origin.
             * @constant
             */
            OFFSET_FRACTION: "fraction",

            /**
             * Indicates that the associated parameters are in units of pixels relative to the virtual rectangle's
             * corner opposite its origin corner.
             * @constant
             */
            OFFSET_INSET_PIXELS: "insetPixels",

            /**
             * Indicates that the associated parameters are in units of pixels relative to the virtual rectangle's
             * origin.
             * @constant
             */
            OFFSET_PIXELS: "pixels",

            /**
             * Indicates a point shape, typically within a shapefile.
             */
            POINT: "point",

            /**
             * Indicates a polyline shape, typically within a shapefile.
             */
            POLYLINE: "polyline",

            /**
             * Indicates a polygon shape, typically within a shapefile.
             */
            POLYGON: "polygon",

            /**
             * The POSSIBLE gesture recognizer state. Gesture recognizers in this state are idle when there is no input
             * event to evaluate, or are evaluating input events to determine whether or not to transition into another
             * state.
             * @constant
             */
            POSSIBLE: "possible",

            /**
             * The RECOGNIZED gesture recognizer state. Discrete gesture recognizers transition to this state from the
             * POSSIBLE state when the gesture is recognized.
             * @constant
             */
            RECOGNIZED: "recognized",

            /**
             * The event name of World Wind redraw events.
             */
            REDRAW_EVENT_TYPE: "WorldWindRedraw",

            /**
             * Indicates that the related value is specified relative to the globe.
             * @constant
             */
            RELATIVE_TO_GLOBE: "relativeToGlobe",

            /**
             * Indicates an altitude mode relative to the terrain.
             * @constant
             */
            RELATIVE_TO_GROUND: "relativeToGround",

            /**
             * Indicates that the related value is specified relative to the plane of the screen.
             * @constant
             */
            RELATIVE_TO_SCREEN: "relativeToScreen",

            /**
             * Indicates a rhumb path -- a path of constant bearing.
             * @constant
             */
            RHUMB_LINE: "rhumbLine",

            /**
             * Indicates the cardinal direction south.
             * @constant
             */
            SOUTH: "south",

            /**
             * Indicates the cardinal direction west.
             * @constant
             */
            WEST: "west"
        };

        WorldWind['AbstractError'] = AbstractError;
        WorldWind['Angle'] = Angle;
        WorldWind['Annotation'] = Annotation;
        WorldWind['AnnotationAttributes'] = AnnotationAttributes;
        WorldWind['ArgumentError'] = ArgumentError;
        WorldWind['AtmosphereLayer'] = AtmosphereLayer;
        WorldWind['AtmosphereProgram'] = AtmosphereProgram;
        WorldWind['BasicProgram'] = BasicProgram;
        WorldWind['BasicTextureProgram'] = BasicTextureProgram;
        WorldWind['BasicTimeSequence'] = BasicTimeSequence;
        WorldWind['BingAerialLayer'] = BingAerialLayer;
        WorldWind['BingAerialWithLabelsLayer'] = BingAerialWithLabelsLayer;
        WorldWind['BingRoadsLayer'] = BingRoadsLayer;
        WorldWind['BingWMSLayer'] = BingWMSLayer;
        WorldWind['BlueMarbleLayer'] = BlueMarbleLayer;
        WorldWind['BMNGLandsatLayer'] = BMNGLandsatLayer;
        WorldWind['BMNGLayer'] = BMNGLayer;
        WorldWind['BMNGOneImageLayer'] = BMNGOneImageLayer;
        WorldWind['BoundingBox'] = BoundingBox;
        WorldWind['ClickRecognizer'] = ClickRecognizer;
        WorldWind['ColladaLoader'] = ColladaLoader;
        WorldWind['Color'] = Color;
        WorldWind['Compass'] = Compass;
        WorldWind['CompassLayer'] = CompassLayer;
        WorldWind['CoordinatesDisplayLayer'] = CoordinatesDisplayLayer;
        WorldWind['DateWW'] = DateWW;
        WorldWind['DigitalGlobeTiledImageLayer'] = DigitalGlobeTiledImageLayer;
        WorldWind['DragRecognizer'] = DragRecognizer;
        WorldWind['DrawContext'] = DrawContext;
        WorldWind['EarthElevationModel'] = EarthElevationModel;
        WorldWind['EarthRestElevationModel'] = EarthRestElevationModel;
        WorldWind['ElevationModel'] = ElevationModel;
        WorldWind['Font'] = Font;
        WorldWind['FrameStatistics'] = FrameStatistics;
        WorldWind['FrameStatisticsLayer'] = FrameStatisticsLayer;
        WorldWind['FramebufferTexture'] = FramebufferTexture;
        WorldWind['FramebufferTile'] = FramebufferTile;
        WorldWind['FramebufferTileController'] = FramebufferTileController;
        WorldWind['Frustum'] = Frustum;
        WorldWind['GeographicMesh'] = GeographicMesh;
        WorldWind['GeographicProjection'] = GeographicProjection;
        WorldWind['GeographicText'] = GeographicText;
        WorldWind['GeoJSONParser'] = GeoJSONParser;
        WorldWind['GeoTiffReader'] = GeoTiffReader;
        WorldWind['GestureRecognizer'] = GestureRecognizer;
        WorldWind['Globe'] = Globe;
        WorldWind['Globe2D'] = Globe2D;
        WorldWind['GoToAnimator'] = GoToAnimator;
        WorldWind['GpuProgram'] = GpuProgram;
        WorldWind['GpuResourceCache'] = GpuResourceCache;
        WorldWind['GpuShader'] = GpuShader;
        WorldWind['GroundProgram'] = GroundProgram;
        WorldWind['HighlightController'] = HighlightController;
        WorldWind['ImageSource'] = ImageSource;
        WorldWind['ImageTile'] = ImageTile;
        WorldWind['Insets'] = Insets;
        WorldWind['KmlFile'] = KmlFile;
        WorldWind['LandsatRestLayer'] = LandsatRestLayer;
        WorldWind['Layer'] = Layer;
        WorldWind['Level'] = Level;
        WorldWind['LevelRowColumnUrlBuilder'] = LevelRowColumnUrlBuilder;
        WorldWind['LevelSet'] = LevelSet;
        WorldWind['Line'] = Line;
        WorldWind['Location'] = Location;
        WorldWind['Logger'] = Logger;
        WorldWind['LookAtNavigator'] = LookAtNavigator;
        WorldWind['Matrix'] = Matrix;
        WorldWind['MemoryCache'] = MemoryCache;
        WorldWind['MemoryCacheListener'] = MemoryCacheListener;
        WorldWind['MercatorTiledImageLayer'] = MercatorTiledImageLayer;
        WorldWind['Navigator'] = Navigator;
        WorldWind['NavigatorState'] = NavigatorState;
        WorldWind['NominatimGeocoder'] = NominatimGeocoder;
        WorldWind['NotYetImplementedError'] = NotYetImplementedError;
        WorldWind['Offset'] = Offset;
        WorldWind['OpenStreetMapImageLayer'] = OpenStreetMapImageLayer;
        WorldWind['PanRecognizer'] = PanRecognizer;
        WorldWind['Path'] = Path;
        WorldWind['PeriodicTimeSequence'] = PeriodicTimeSequence;
        WorldWind['PickedObject'] = PickedObject;
        WorldWind['PickedObjectList'] = PickedObjectList;
        WorldWind['PinchRecognizer'] = PinchRecognizer;
        WorldWind['Placemark'] = Placemark;
        WorldWind['PlacemarkAttributes'] = PlacemarkAttributes;
        WorldWind['Plane'] = Plane;
        WorldWind['Polygon'] = Polygon;
        WorldWind['Position'] = Position;
        WorldWind['ProjectionEquirectangular'] = ProjectionEquirectangular;
        WorldWind['ProjectionGnomonic'] = ProjectionGnomonic;
        WorldWind['ProjectionMercator'] = ProjectionMercator;
        WorldWind['ProjectionPolarEquidistant'] = ProjectionPolarEquidistant;
        WorldWind['ProjectionUPS'] = ProjectionUPS;
        WorldWind['ProjectionWgs84'] = ProjectionWgs84;
        WorldWind['Rectangle'] = Rectangle;
        WorldWind['Renderable'] = Renderable;
        WorldWind['RenderableLayer'] = RenderableLayer;
        WorldWind['RestTiledImageLayer'] = RestTiledImageLayer;
        WorldWind['RotationRecognizer'] = RotationRecognizer;
        WorldWind['ScreenText'] = ScreenText;
        WorldWind['ScreenImage'] = ScreenImage;
        WorldWind['Sector'] = Sector;
        WorldWind['ShapeAttributes'] = ShapeAttributes;
        WorldWind['Shapefile'] = Shapefile;
        WorldWind['ShowTessellationLayer'] = ShowTessellationLayer;
        WorldWind['SkyProgram'] = SkyProgram;
        WorldWind['SurfaceImage'] = SurfaceImage;
        WorldWind['SurfaceCircle'] = SurfaceCircle;
        WorldWind['SurfaceEllipse'] = SurfaceEllipse;
        WorldWind['SurfacePolygon'] = SurfacePolygon;
        WorldWind['SurfacePolyline'] = SurfacePolyline;
        WorldWind['SurfaceRectangle'] = SurfaceRectangle;
        WorldWind['SurfaceRenderable'] = SurfaceRenderable;
        WorldWind['SurfaceSector'] = SurfaceSector;
        WorldWind['SurfaceShape'] = SurfaceShape;
        WorldWind['SurfaceShapeTile'] = SurfaceShapeTile;
        WorldWind['SurfaceShapeTileBuilder'] = SurfaceShapeTileBuilder;
        WorldWind['SurfaceTile'] = SurfaceTile;
        WorldWind['SurfaceTileRenderer'] = SurfaceTileRenderer;
        WorldWind['SurfaceTileRendererProgram'] = SurfaceTileRendererProgram;
        WorldWind['TapRecognizer'] = TapRecognizer;
        WorldWind['TectonicPlatesLayer'] = TectonicPlatesLayer;
        WorldWind['Terrain'] = Terrain;
        WorldWind['TerrainTile'] = TerrainTile;
        WorldWind['TerrainTileList'] = TerrainTileList;
        WorldWind['Tessellator'] = Tessellator;
        WorldWind['Text'] = Text;
        WorldWind['TextAttributes'] = TextAttributes;
        WorldWind['TextSupport'] = TextSupport;
        WorldWind['Texture'] = Texture;
        WorldWind['TextureTile'] = TextureTile;
        WorldWind['Tile'] = Tile;
        WorldWind['TiledImageLayer'] = TiledImageLayer;
        WorldWind['TileFactory'] = TileFactory;
        WorldWind['TiltRecognizer'] = TiltRecognizer;
<<<<<<< HEAD
=======
        WorldWind['TmsCapabilities'] = TmsCapabilities;
        WorldWind['TmsLayer'] = TmsLayer;
        WorldWind['TmsLayerCapabilities'] = TmsLayerCapabilities;
>>>>>>> 4fa096b7
        WorldWind['Touch'] = Touch;
        WorldWind['TriangleMesh'] = TriangleMesh;
        WorldWind['UnsupportedOperationError'] = UnsupportedOperationError;
        WorldWind['Vec2'] = Vec2;
        WorldWind['Vec3'] = Vec3;
        WorldWind['ViewControlsLayer'] = ViewControlsLayer;
        WorldWind['WmsCapabilities'] = WmsCapabilities;
        WorldWind['WmsLayer'] = WmsLayer;
        WorldWind['WmsLayerCapabilities'] = WmsLayerCapabilities;
        WorldWind['WmsTimeDimensionedLayer'] = WmsTimeDimensionedLayer;
        WorldWind['WmsUrlBuilder'] = WmsUrlBuilder;
        WorldWind['WmtsCapabilities'] = WmtsCapabilities;
        WorldWind['WmtsLayer'] = WmtsLayer;
        WorldWind['WmtsLayerCapabilities'] = WmtsLayerCapabilities;
        WorldWind['WWMath'] = WWMath;
        WorldWind['WWMessage'] = WWMessage;
        WorldWind['WWUtil'] = WWUtil;
        WorldWind['WorldWindow'] = WorldWindow;
        WorldWind['ZeroElevationModel'] = ZeroElevationModel;

        /**
         * Holds configuration parameters for World Wind. Applications may modify these parameters prior to creating
         * their first World Wind objects. Configuration properties are:
         * <ul>
         *     <li><code>gpuCacheSize</code>: A Number indicating the size in bytes to allocate from GPU memory for
         *     resources such as textures, GLSL programs and buffer objects. Default is 250e6 (250 MB).</li>
         *     <li><code>baseUrl</code>: The URL of the directory containing the World Wind Library and its resources.</li>
         * </ul>
         * @type {{gpuCacheSize: number}}
         */
        WorldWind.configuration = {
            gpuCacheSize: 250e6,
            baseUrl: (WWUtil.worldwindlibLocation()) || (WWUtil.currentUrlSansFilePart() + '/../')
        };

        /**
         * Indicates the Bing Maps key to use when requesting Bing Maps resources.
         * @type {String}
         * @default null
         */
        WorldWind.BingMapsKey = null;

        window.WorldWind = WorldWind;

        return WorldWind;
    }
);<|MERGE_RESOLUTION|>--- conflicted
+++ resolved
@@ -191,12 +191,9 @@
         './layer/TiledImageLayer',
         './util/TileFactory',
         './gesture/TiltRecognizer',
-<<<<<<< HEAD
-=======
         './ogc/TmsCapabilities',
         './layer/TmsLayer',
         './ogc/TmsLayerCapabilities',
->>>>>>> 4fa096b7
         './gesture/Touch',
         './shapes/TriangleMesh',
         './error/UnsupportedOperationError',
@@ -403,12 +400,9 @@
               TiledImageLayer,
               TileFactory,
               TiltRecognizer,
-<<<<<<< HEAD
-=======
               TmsCapabilities,
               TmsLayer,
               TmsLayerCapabilities,
->>>>>>> 4fa096b7
               Touch,
               TriangleMesh,
               UnsupportedOperationError,
@@ -773,12 +767,9 @@
         WorldWind['TiledImageLayer'] = TiledImageLayer;
         WorldWind['TileFactory'] = TileFactory;
         WorldWind['TiltRecognizer'] = TiltRecognizer;
-<<<<<<< HEAD
-=======
         WorldWind['TmsCapabilities'] = TmsCapabilities;
         WorldWind['TmsLayer'] = TmsLayer;
         WorldWind['TmsLayerCapabilities'] = TmsLayerCapabilities;
->>>>>>> 4fa096b7
         WorldWind['Touch'] = Touch;
         WorldWind['TriangleMesh'] = TriangleMesh;
         WorldWind['UnsupportedOperationError'] = UnsupportedOperationError;
